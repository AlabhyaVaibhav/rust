--- conflicted
+++ resolved
@@ -469,30 +469,20 @@
     pub mod special_idents {
         use ast;
         $(
-<<<<<<< HEAD
-            #[allow(non_uppercase_statics)]
+            #[allow(non_upper_case_globals)]
             pub const $si_static: ast::Ident = ast::Ident {
                 name: ast::Name($si_name),
                 ctxt: 0,
             };
-=======
-            #[allow(non_upper_case_globals)]
-            pub const $si_static: Ident = Ident { name: Name($si_name), ctxt: 0 };
->>>>>>> d9eb13b2
          )*
     }
 
     pub mod special_names {
-<<<<<<< HEAD
         use ast;
         $(
-            #[allow(non_uppercase_statics)]
+            #[allow(non_upper_case_globals)]
             pub const $si_static: ast::Name =  ast::Name($si_name);
         )*
-=======
-        use ast::Name;
-        $( #[allow(non_upper_case_globals)] pub const $si_static: Name =  Name($si_name); )*
->>>>>>> d9eb13b2
     }
 
     /**
